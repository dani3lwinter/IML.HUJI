from typing import NoReturn
import numpy as np
<<<<<<< HEAD

from IMLearn import BaseEstimator, BaseModule
=======
from IMLearn import BaseEstimator
>>>>>>> acc097f8
from IMLearn.desent_methods import GradientDescent
from IMLearn.desent_methods.modules import LogisticModule, RegularizedModule, L1, L2


class LogisticRegression(BaseEstimator):
    """
    Logistic Regression Classifier

    Attributes
    ----------
    solver_: GradientDescent, default=GradientDescent()
        Descent method solver to use for the logistic regression objective optimization

    penalty_: str, default="none"
        Type of regularization term to add to logistic regression objective. Supported values
        are "none", "l1", "l2"

    lam_: float, default=1
        Regularization parameter to be used in case `self.penalty_` is not "none"

    alpha_: float, default=0.5
        Threshold value by which to convert class probability to class value

    include_intercept_: bool, default=True
        Should fitted model include an intercept or not

    coefs_: ndarray of shape (n_features,) or (n_features+1,)
        Coefficients vector fitted by linear regression. To be set in
        `LogisticRegression.fit` function.
    """

    def __init__(self,
                 include_intercept: bool = True,
                 solver: GradientDescent = GradientDescent(),
                 penalty: str = "none",
                 lam: float = 1,
                 alpha: float = .5):
        """
        Instantiate a linear regression estimator

        Parameters
        ----------
        solver: GradientDescent, default=GradientDescent()
            Descent method solver to use for the logistic regression objective optimization

        penalty: str, default="none"
            Type of regularization term to add to logistic regression objective. Supported values
            are "none", "l1", "l2"

        lam: float, default=1
            Regularization parameter to be used in case `self.penalty_` is not "none"

        alpha: float, default=0.5
            Threshold value by which to convert class probability to class value

        include_intercept: bool, default=True
            Should fitted model include an intercept or not
        """
        super().__init__()
        self.include_intercept_ = include_intercept
        self.solver_ = solver
        self.lam_ = lam
        self.penalty_ = penalty
        self.alpha_ = alpha

        if penalty not in ["none", "l1", "l2"]:
            raise ValueError("Supported penalty types are: none, l1, l2")

        self.coefs_ = None

    def _x_with_intercept(self, X: np.ndarray) -> np.ndarray:
        """
            if include_intercept is True, returns X with leading column of ones,
            otherwise, returns X as is.
        """
        num_of_samples = X.shape[0]
        if self.include_intercept_:
            return np.c_[np.ones(num_of_samples), X]
        else:
            return X

    def _get_model(self, weights: np.ndarray = None) -> BaseModule:
        """
        Return the function to minimize
        """
        if self.penalty_ == 'none':
            return LogisticModule(weights)

        reg_module = L1() if self.penalty_ == 'l1' else L2()
        return RegularizedModule(LogisticModule(), reg_module, self.lam_, weights, self.include_intercept_)


    def _fit(self, X: np.ndarray, y: np.ndarray) -> NoReturn:
        """
        Fit Logistic regression model to given samples

        Parameters
        ----------
        X : ndarray of shape (n_samples, n_features)
            Input data to fit an estimator for

        y : ndarray of shape (n_samples, )
            Responses of input data to fit to

        Notes
        -----
        Fits model using specified `self.optimizer_` passed when instantiating class and includes an intercept
        if specified by `self.include_intercept_
        """
        X = self._x_with_intercept(X)
        n_samples, n_features = X.shape
        init_weights = np.random.normal(0, 1, n_features)
        module = self._get_model(init_weights)
        self.coefs_ = self.solver_.fit(module, X, y)

    def _predict(self, X: np.ndarray) -> np.ndarray:
        """
        Predict responses for given samples using fitted estimator

        Parameters
        ----------
        X : ndarray of shape (n_samples, n_features)
            Input data to predict responses for

        Returns
        -------
        responses : ndarray of shape (n_samples, )
            Predicted responses of given samples
        """
        proba = self.predict_proba(X)
        return np.where(proba > self.alpha_, 1, 0)

    def predict_proba(self, X: np.ndarray) -> np.ndarray:
        """
        Predict probabilities of samples being classified as `1` according to sigmoid(Xw)

        Parameters
        ----------
        X : ndarray of shape (n_samples, n_features)
            Input data to predict probability for

        Returns
        -------
        probabilities: ndarray of shape (n_samples,)
            Probability of each sample being classified as `1` according to the fitted model
        """
        X = self._x_with_intercept(X)
        return 1 / (1 + np.exp(-X @ self.coefs_))

    def _loss(self, X: np.ndarray, y: np.ndarray) -> float:
        """
        Evaluate performance under misclassification error

        Parameters
        ----------
        X : ndarray of shape (n_samples, n_features)
            Test samples

        y : ndarray of shape (n_samples, )
            True labels of test samples

        Returns
        -------
        loss : float
            Performance under misclassification error
        """
        from ...metrics import misclassification_error
        return misclassification_error(y, self.predict(X))<|MERGE_RESOLUTION|>--- conflicted
+++ resolved
@@ -1,11 +1,6 @@
 from typing import NoReturn
 import numpy as np
-<<<<<<< HEAD
-
 from IMLearn import BaseEstimator, BaseModule
-=======
-from IMLearn import BaseEstimator
->>>>>>> acc097f8
 from IMLearn.desent_methods import GradientDescent
 from IMLearn.desent_methods.modules import LogisticModule, RegularizedModule, L1, L2
 
